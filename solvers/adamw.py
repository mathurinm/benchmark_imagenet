from benchopt import BaseSolver, safe_import_context
from benchopt.stopping_criterion import SufficientProgressCriterion

# Protect the import with `safe_import_context()`. This allows:
# - skipping import to speed up autocompletion in CLI.
# - getting requirements info when all dependencies are not installed.
with safe_import_context() as import_ctx:
    from benchmark_utils.lr_schedulers import (
        scheduler_linear_warmup_and_cosine,
        scheduler_linear_warmup_and_multistep,
    )
    from benchmark_utils.accuracy import accuracy
    from benchmark_utils.meters import AverageMeter, ProgressMeter
    from benchmark_utils.mixup import RandomMixup
    import time
    import torch
    from torch.utils.data.dataloader import default_collate

X_LR_DECAY_EPOCH = [30 / 90, 60 / 90, 80 / 90]


def train_single_epoch(
    model,
    train_loader,
    epoch,
    device,
    criterion,
    optimizer,
    scaler,
    clip_grad_norm,
    scheduler,
    print_freq,
    channels_last,
    mixup_alpha,
):
    batch_time = AverageMeter("Time", ":6.3f")
    data_time = AverageMeter("Data", ":6.3f")
    # data_to_device_time = AverageMeter('DataToDevice', ':6.3f')
    losses = AverageMeter("Loss", ":.4e")
    lr = AverageMeter("Lr", ":.4e")
    top1 = AverageMeter("Acc@1", ":6.2f")
    top5 = AverageMeter("Acc@5", ":6.2f")

    # switch to train mode
    model.train()

    end = time.time()

    new_train_loader = train_loader

    progress = ProgressMeter(
        len(new_train_loader),
        [batch_time, data_time, losses, lr, top1, top5],
        prefix="Epoch: [{}]".format(epoch),
    )
    for i, (images, target) in enumerate(new_train_loader):
        # measure data loading time
        data_time.update(time.time() - end)

        end = time.time()

        # move data to the same device as model
        if channels_last:
            images = images.to(
                device, non_blocking=True, memory_format=torch.channels_last
            )
        else:
            images = images.to(device, non_blocking=True)
        target = target.to(device, non_blocking=True)

        if scaler is not None:
            with torch.cuda.amp.autocast():
                output = model(images)
                loss = criterion(output, target)
        else:
            output = model(images)
            loss = criterion(output, target)

        # measure accuracy and record loss
        if mixup_alpha is None:
            acc1, acc5 = accuracy(output, target, topk=(1, 5))
            top1.update(acc1[0], images.size(0))
            top5.update(acc5[0], images.size(0))

        losses.update(loss.detach().item(), images.size(0))

        # compute gradient and do SGD step
        optimizer.zero_grad()
        if scaler is None:
            loss.backward()
            optimizer.step()
        else:
            scaler.scale(loss).backward()
            if clip_grad_norm is not None:
                scaler.unscale_(optimizer)
                torch.nn.utils.clip_grad_norm_(model.parameters(), clip_grad_norm)
            scaler.step(optimizer)
            scaler.update()

        # Scheduler step at each training iterations
        if scheduler is not None:
            lr.update(scheduler.get_last_lr()[0])
            scheduler.step()

        # measure elapsed time
        batch_time.update(time.time() - end)
        end = time.time()

        if i % print_freq == 0:
            progress.display(i + 1)

    return top1.avg, top5.avg, losses.avg


# The benchmark solvers must be named `Solver` and
# inherit from `BaseSolver` for `benchopt` to work properly.
class Solver(BaseSolver):
    # Name to select the solver in the CLI and to display the results.
    name = "adamw"
    stopping_strategy = "callback"

    stopping_criterion = SufficientProgressCriterion(patience=60, strategy="callback")
    # List of parameters for the solver. The benchmark will consider
    # the cross product for each key in the dictionary.
    # All parameters 'p' defined here are available as 'self.p'.
    parameters = {
        "batch_size": [128],
        "lr": [0.001],
        "weight_decay": [0.0001],
        "lr_scheduler": ["cosine"],
        "epochs": [10],
        "warmup_percentage": [5 / 90],
        "distributed": [False],
        "workers": [4],
        "mixup_alpha": [0.2],
        "clip_grad_norm": [1],
        "channels_last": [True],
        "amp": [True],
        "gpu": [None],
        "device_ids": [None],
        "print_freq": [10],
    }

    def device_and_distributed_init_model(self):
        if not torch.cuda.is_available():
            print("using CPU, this will be slow")
        elif self.distributed:
            # For multiprocessing distributed, DistributedDataParallel constructor
            # should always set the single device scope, otherwise,
            # DistributedDataParallel will use all available devices.
            if torch.cuda.is_available():
                print("Using DDP")
                if self.gpu is not None:
                    torch.cuda.set_device(self.gpu)
                    self.model.cuda(self.gpu)
                    # When using a single GPU per process and per
                    # DistributedDataParallel, we need to divide the batch size
                    # ourselves based on the total number of GPUs of the current node.
                    # args.batch_size = int(args.batch_size / ngpus_per_node)
                    # args.workers = int((args.workers + ngpus_per_node - 1) / ngpus_per_node)
                    assert self.batch_size % self.world_size == 0
                    self.batch_size = self.batch_size // self.world_size
                    self.model = torch.nn.parallel.DistributedDataParallel(
                        self.model, device_ids=[self.gpu]
                    )
                else:
                    self.model.cuda()
                    # DistributedDataParallel will divide and allocate batch_size to all
                    # available GPUs if device_ids are not set
                    self.model = torch.nn.parallel.DistributedDataParallel(self.model)
        elif self.gpu is not None and torch.cuda.is_available():
            torch.cuda.set_device(self.gpu)
            self.model = self.model.cuda(self.gpu)
        # elif torch.backends.mps.is_available():
        #     device = torch.device("mps")
        #     model = model.to(device)
        else:
            # DataParallel will divide and allocate batch_size to all available GPUs
            if self.device_ids is not None:
                self.model = torch.nn.DataParallel(
                    self.model, device_ids=self.device_ids
                ).cuda()
            else:
                self.model = torch.nn.DataParallel(self.model).cuda()

    def set_objective(self, model, trainset):
        # Define the information received by each solver from the objective.
        # The arguments of this function are the results of the
        # `Objective.get_objective`. This defines the benchmark's API for
        # passing the objective to the solver.
        # It is customizable for each benchmark.
        self.model = model

        self.device_and_distributed_init_model()
        # set_objective is launched once per solver's parameter combination while run is launched several times for a given solver's parameter combination so we define what is common to all runs (trainloader...) here to avoid an overhead at each run

        # train sampler
        if self.distributed:
            raise NotImplementedError
        else:
            train_sampler = None

        # mixup
        if self.mixup_alpha is not None:
            num_classes = 1000
            mixup = RandomMixup(num_classes, p=1.0, alpha=self.mixup_alpha)

            def collate_fn(batch):
                return mixup(*default_collate(batch))

        else:
            collate_fn = None

        # dataloader
        self.train_loader = torch.utils.data.DataLoader(
            trainset,
            batch_size=self.batch_size,
            shuffle=(train_sampler is None),
            num_workers=self.workers,
            pin_memory=True,
            sampler=train_sampler,
            collate_fn=collate_fn,
        )

        # device
        if torch.cuda.is_available():
            if self.gpu:
                self.device = torch.device("cuda:{}".format(self.gpu))
            else:
                self.device = torch.device("cuda")
        # elif torch.backends.mps.is_available():
        #     device = torch.device("mps")
        else:
            self.device = torch.device("cpu")

        # loss function (criterion)
        self.criterion = torch.nn.CrossEntropyLoss().to(self.device)

        # optimizer
        parameters = self.model.parameters()
        self.optimizer = torch.optim.AdamW(
            parameters, lr=self.lr, weight_decay=self.weight_decay
        )

        # amp
        if self.amp:
            self.scaler = torch.cuda.amp.GradScaler()
        else:
            self.scaler = None

        # channels_last
        if self.channels_last:
            self.model.to(memory_format=torch.channels_last)

        # scheduler
        total_num_iterations = self.epochs * len(self.train_loader)
        warmup_iterations = int(self.warmup_percentage * total_num_iterations)
        if self.lr_scheduler == "constant":
            print("=>constant lr")
            self.scheduler = None
        elif self.lr_scheduler == "cosine":
            print("=>cosine")
            self.scheduler = scheduler_linear_warmup_and_cosine(
                self.optimizer,
                initial_lr=self.lr,
                warmup_iterations=warmup_iterations,
                max_iterations=total_num_iterations,
            )
            print(f"scheduler warmup iterations: {warmup_iterations}")
            print(f"total_num_iterations: {total_num_iterations}")
        elif self.lr_scheduler == "multi-step":
            print("=>multi-step")
            milestones_in_iterations = [
                int(x * total_num_iterations) for x in X_LR_DECAY_EPOCH
            ]
            self.scheduler = scheduler_linear_warmup_and_multistep(
                self.optimizer,
                gamma=0.1,
                warmup_iterations=warmup_iterations,
                milestones_in_iterations=milestones_in_iterations,
            )
            print(f"scheduler warmup iterations: {warmup_iterations}")
            print(
                f"scheduler milestones in iteration number: {milestones_in_iterations}"
            )
        else:
            raise NotImplementedError

        # Resume checkpoint? #TODO

        # Best validation accuracy
        self.best_top1_val = 0

        # Current epoch
<<<<<<< HEAD
        self.epoch = 0  # TODO epoch = start epoch?
=======
        self.epoch = 0 # TODO epoch = start epoch?
>>>>>>> 9a0a9a89

    @staticmethod
    def get_next(stop_val):
        return stop_val + 1

    def run(self, callback):
        # This is the function that is called to evaluate the solver.
        # It runs the algorithm for a given a number of iterations `epochs`.

        # max_epochs
        callback.stopping_criterion.max_runs = self.epochs

        while callback(self.model):
            # time
            begin = time.time()

            if self.distributed:
                raise NotImplementedError
                train_sampler.set_epoch(epoch)

            # train for one epoch
            train_single_epoch(
                self.model,
                self.train_loader,
                self.epoch,
                self.device,
                self.criterion,
                self.optimizer,
                self.scaler,
                self.clip_grad_norm,
                self.scheduler,
                self.print_freq,
                self.channels_last,
                self.mixup_alpha,
            )
            self.epoch += 1

    def get_result(self):
        # Return the result from one optimization run.
        # The outputs of this function are the arguments of `Objective.compute`
        # This defines the benchmark's API for solvers' results.
        # it is customizable for each benchmark.
        checkpoint = {
            "model": self.model,
            "optimizer": self.optimizer,
            "scheduler": self.scheduler,
            "epoch": self.epoch,
            "best_top1_val": self.best_top1_val
        }
        return checkpoint
        # return {"model": self.model,
        #         "optimizer": self.optimizer,
        #         "scheduler": self.scheduler,
        #         "epoch": self.epoch,
        #         "best_top1_val": self.best_top1_val
        #         }
        # return self.model<|MERGE_RESOLUTION|>--- conflicted
+++ resolved
@@ -292,11 +292,7 @@
         self.best_top1_val = 0
 
         # Current epoch
-<<<<<<< HEAD
         self.epoch = 0  # TODO epoch = start epoch?
-=======
-        self.epoch = 0 # TODO epoch = start epoch?
->>>>>>> 9a0a9a89
 
     @staticmethod
     def get_next(stop_val):
@@ -344,7 +340,7 @@
             "optimizer": self.optimizer,
             "scheduler": self.scheduler,
             "epoch": self.epoch,
-            "best_top1_val": self.best_top1_val
+            "best_top1_val": self.best_top1_val,
         }
         return checkpoint
         # return {"model": self.model,
@@ -353,4 +349,4 @@
         #         "epoch": self.epoch,
         #         "best_top1_val": self.best_top1_val
         #         }
-        # return self.model+        return self.model